--- conflicted
+++ resolved
@@ -104,13 +104,9 @@
     filepath: PathType,
     include_labels: bool = True,
     top_cell: str | None = None,
-<<<<<<< HEAD
-    spice_reader: type[NetlistSpiceReaderDelegateWithStrings] = CalibreSpiceReader,
-=======
     spice_reader: type[NetlistSpiceReaderDelegateWithStrings]
     | NetlistSpiceReaderDelegateWithStrings = GdsfactorySpiceReader,
     **kwargs,
->>>>>>> ca117afd
 ) -> nx.Graph:
     """Returns a networkx Graph from a SPICE netlist file or KLayout LayoutToNetlist.
     Args:
