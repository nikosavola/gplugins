from functools import cached_property
from hashlib import md5

import gdsfactory as gf
import numpy as np
from gdsfactory.component import Component
from gdsfactory.technology import LayerLevel, LayerStack
from pydantic import (
    BaseModel,
    ConfigDict,
    NonNegativeFloat,
    computed_field,
)
from shapely import MultiPolygon, Polygon

from gplugins.gmsh.parse_gds import cleanup_component

from ..types import AnyShapelyPolygon, GFComponent


class LayeredComponentBase(BaseModel):
    model_config = ConfigDict(
        frozen=True,
        extra="forbid",
        arbitrary_types_allowed=True,
        allow_inf_nan=False,
        validate_return=True,
    )

    component: GFComponent
    layer_stack: LayerStack
    extend_ports: NonNegativeFloat = 0.0
    port_offset: float = 0.0
    pad_xy_inner: float = 0.0
    pad_xy_outer: NonNegativeFloat = 0.0
    pad_z_inner: float = 0.0
    pad_z_outer: NonNegativeFloat = 0.0
    wafer_layer: tuple[int, int] = (99999, 0)
    slice_stack: tuple[int, int] = (0, -1)

    def __hash__(self):
        if not hasattr(self, "_hash"):
            dump = str.encode(self.model_dump_json())
            self._hash = int(md5(dump).hexdigest()[:15], 16)
        return self._hash

    @property
    def pad_xy(self) -> float:
        return self.pad_xy_inner + self.pad_xy_outer

    @property
    def pad_z(self) -> float:
        return self.pad_z_inner + self.pad_z_outer

    @cached_property
    def gds_component(self) -> GFComponent:
        c = Component(name=f"sim_component_{self.component.name}")
        c << gf.components.extend_ports(
            self.component, length=self.extend_ports + self.pad_xy
        )
        c << gf.components.bbox(
            self._gds_bbox,
            layer=self.wafer_layer,
            top=self.pad_xy_outer,
            bottom=self.pad_xy_outer,
            left=self.pad_xy_outer,
            right=self.pad_xy_outer,
        )
        c.add_ports(self.ports)
        c.copy_child_info(self.component)
        return c

    @cached_property
    def _gds_bbox(self) -> tuple[tuple[float, float], tuple[float, float]]:
        c = gf.components.extend_ports(
            self.component, length=self.extend_ports + self.pad_xy_inner
        ).ref()
        unchanged = np.isclose(np.abs(np.round(c.bbox - self.component.bbox, 3)), 0)
        bbox = c.bbox + unchanged * np.array([[-1, -1], [1, 1]]) * self.pad_xy_inner
        return tuple(map(tuple, bbox))

    @cached_property
<<<<<<< HEAD
    def gds_ports(self) -> dict[str, gf.Port]:
        return {
            n: p.move_polar_copy(
                self.extend_ports + self.pad_xy_inner - self.port_offset, p.orientation
            )
            for n, p in self.component.ports.items()
        }
=======
    def ports(self) -> dict[str, gf.Port]:
        return tuple(
            p.move_polar_copy(
                self.extend_ports + self.pad_xy_inner - self.port_offset, p.orientation
            )
            for p in self.component.ports.values()
        )
>>>>>>> 854d86e1

    @computed_field
    @cached_property
    def polygons(self) -> dict[str, AnyShapelyPolygon]:
        return cleanup_component(
            self.gds_component, self.layer_stack, round_tol=3, simplify_tol=1e-3
        )

    @cached_property
    def geometry_layers(self) -> dict[str, LayerLevel]:
        layers = {
            k: v
            for k, v in self.layer_stack.layers.items()
            if not self.polygons[k].is_empty
        }
        return dict(tuple(layers.items())[slice(*self.slice_stack)])

    @property
    def xmin(self) -> float:
        return self._gds_bbox[0][0]

    @property
    def xmax(self) -> float:
        return self._gds_bbox[1][0]

    @property
    def ymin(self) -> float:
        return self._gds_bbox[0][1]

    @property
    def ymax(self) -> float:
        return self._gds_bbox[1][1]

    @cached_property
    def zmin(self) -> float:
        return (
            min(
                min(layer.zmin, layer.zmin + layer.thickness)
                for layer in self.geometry_layers.values()
            )
            - self.pad_z_inner
        )

    @cached_property
    def zmax(self) -> float:
        return (
            max(
                max(layer.zmin, layer.zmin + layer.thickness)
                for layer in self.geometry_layers.values()
            )
            + self.pad_z_inner
        )

    @property
    def bbox(self) -> tuple[tuple[float, float, float], tuple[float, float, float]]:
        return (*self._gds_bbox[0], self.zmin), (*self._gds_bbox[1], self.zmax)

    @property
    def center(self) -> tuple[float, float, float]:
        return tuple(np.mean(self.bbox, axis=0))

    @property
    def size(self) -> tuple[float, float, float]:
        return tuple(np.squeeze(np.diff(self.bbox, axis=0)))

    @cached_property
    def bottom_layer(self) -> str:
        return min(
            self.geometry_layers.items(),
            key=lambda item: min([item[1].zmin, item[1].zmin + item[1].thickness]),
        )[0]

    @cached_property
    def top_layer(self) -> str:
        return max(
            self.geometry_layers.items(),
            key=lambda item: max([item[1].zmin, item[1].zmin + item[1].thickness]),
        )[0]

    @cached_property
    def device_layers(self) -> tuple[str, ...]:
        return tuple(
            k
            for k, v in self.layer_stack.layers.items()
            if v.layer in self.component.layers
        )

    @cached_property
    def port_names(self) -> tuple[str, ...]:
        return tuple(p.name for p in self.ports)

    @cached_property
<<<<<<< HEAD
    def port_sizes(self):
        # TODO calculate maximum port sizes from neighbors
        for idx, name in enumerate(self.gds_ports.keys()):
            print(name, self.port_centers[idx])
=======
    def port_centers(self) -> tuple[tuple[float, float, float], ...]:
        return tuple(self.get_port_center(p) for p in self.ports)
>>>>>>> 854d86e1

    def get_port_center(self, port: gf.Port) -> tuple[float, float, float]:
        layers = self.get_layer_names_from_index(port.layer)
        return (
            *port.center,
            np.mean([self.get_layer_center(layer)[2] for layer in layers]),
        )

    def get_layer_names_from_index(
        self, layer_index: tuple[int, int]
    ) -> tuple[str, ...]:
        return tuple(
            k
            for k, v in self.layer_stack.layers.items()
            if tuple(v.layer) == layer_index
        )

    def get_layer_bbox(
        self, layername: str
    ) -> tuple[tuple[float, float, float], tuple[float, float, float]]:
        layer = self.layer_stack[layername]
        bounds_xy = self.polygons[layername].bounds
        zmin, zmax = sorted([layer.zmin, layer.zmin + layer.thickness])

        if layername == self.bottom_layer:
            zmin -= self.pad_z
        if layername == self.top_layer:
            zmax += self.pad_z

        return (*bounds_xy[:2], zmin), (*bounds_xy[2:], zmax)

    def get_layer_center(self, layername: str) -> tuple[float, float, float]:
        bbox = self.get_layer_bbox(layername)
        return tuple(np.mean(bbox, axis=0))

    def get_vertices(self, layer_name: str, buffer: float = 0.0):
        poly = self.polygons[layer_name].buffer(buffer, join_style="mitre")
        match poly:
            case MultiPolygon():
                verts = tuple(tuple(p.exterior.coords) for p in poly.geoms)
            case Polygon():
                verts = (tuple(poly.exterior.coords),)
            case _:
                raise TypeError(f"Invalid polygon type: {type(poly)}")
        return verts<|MERGE_RESOLUTION|>--- conflicted
+++ resolved
@@ -80,15 +80,6 @@
         return tuple(map(tuple, bbox))
 
     @cached_property
-<<<<<<< HEAD
-    def gds_ports(self) -> dict[str, gf.Port]:
-        return {
-            n: p.move_polar_copy(
-                self.extend_ports + self.pad_xy_inner - self.port_offset, p.orientation
-            )
-            for n, p in self.component.ports.items()
-        }
-=======
     def ports(self) -> dict[str, gf.Port]:
         return tuple(
             p.move_polar_copy(
@@ -96,7 +87,6 @@
             )
             for p in self.component.ports.values()
         )
->>>>>>> 854d86e1
 
     @computed_field
     @cached_property
@@ -189,15 +179,8 @@
         return tuple(p.name for p in self.ports)
 
     @cached_property
-<<<<<<< HEAD
-    def port_sizes(self):
-        # TODO calculate maximum port sizes from neighbors
-        for idx, name in enumerate(self.gds_ports.keys()):
-            print(name, self.port_centers[idx])
-=======
     def port_centers(self) -> tuple[tuple[float, float, float], ...]:
         return tuple(self.get_port_center(p) for p in self.ports)
->>>>>>> 854d86e1
 
     def get_port_center(self, port: gf.Port) -> tuple[float, float, float]:
         layers = self.get_layer_names_from_index(port.layer)
