--- conflicted
+++ resolved
@@ -76,11 +76,8 @@
     port_names: list[str] | None = None,
     gmsh_version: float | None = None,
     layer_port_delimiter: str | None = None,
-<<<<<<< HEAD
     background_remeshing_file=None,
-=======
     optimization_flags: tuple[tuple[str, int]] | None = None,
->>>>>>> f6152572
 ):
     """Mesh xy cross-section of component at height z.
 
@@ -177,11 +174,8 @@
         gmsh_version=gmsh_version,
         filename=filename,
         verbosity=verbosity,
-<<<<<<< HEAD
         background_remeshing_file=background_remeshing_file,
-=======
         optimization_flags=optimization_flags,
->>>>>>> f6152572
     )
 
 
